name: Push Release to PyPi

on:
  workflow_dispatch:

jobs:
  unit_tests:
    runs-on: ubuntu-latest
    strategy:
      matrix:
        python-version: [3.7, 3.8, 3.9]
    steps:
      - name: Check out repo
        uses: actions/checkout@v2
      - name: Setup conda env
        uses: conda-incubator/setup-miniconda@v2
        with:
          miniconda-version: "latest"
          activate-environment: test
          python-version: ${{ matrix.python-version }}
      - name: Install dependencies
        shell: bash -l {0}
        run: |
          set -eux
          conda activate test
          conda install pytorch cpuonly -c pytorch-nightly
          pip install -r requirements.txt
          pip install -r dev-requirements.txt
          python setup.py sdist bdist_wheel
          pip install dist/*.whl
      - name: Run unit tests
        shell: bash -l {0}
        run: |
          set -eux
          conda activate test
<<<<<<< HEAD
          pytest tests -vv
  # TODO figure out how to deduplicate steps
  upload_to_pypi:
    needs: unit_tests
    runs-on: ubuntu-latest
    steps:
      - name: Check out repo
        uses: actions/checkout@v2
      - name: Setup conda env
        uses: conda-incubator/setup-miniconda@v2
        with:
          miniconda-version: "latest"
          activate-environment: test
          python-version: 3.7
      - name: Install dependencies
        shell: bash -l {0}
        run: |
          set -eux
          conda activate test
          conda install pytorch cpuonly -c pytorch-nightly
          pip install -r requirements.txt
          pip install -r dev-requirements.txt
          pip install --no-build-isolation -e ".[dev]"
      - name: Upload to PyPI
        shell: bash -l {0}
        env:
          PYPI_USER: ${{ secrets.PYPI_USER }}
          PYPI_TOKEN: ${{ secrets.PYPI_TOKEN }}
        run: |
          set -eux
          conda activate test
          pip install twine
          python setup.py sdist bdist_wheel
          twine upload --username "$PYPI_USER" --password "$PYPI_TOKEN" dist/* --verbose
=======
          pytest tests -vv
>>>>>>> 10df03ce
<|MERGE_RESOLUTION|>--- conflicted
+++ resolved
@@ -33,41 +33,4 @@
         run: |
           set -eux
           conda activate test
-<<<<<<< HEAD
-          pytest tests -vv
-  # TODO figure out how to deduplicate steps
-  upload_to_pypi:
-    needs: unit_tests
-    runs-on: ubuntu-latest
-    steps:
-      - name: Check out repo
-        uses: actions/checkout@v2
-      - name: Setup conda env
-        uses: conda-incubator/setup-miniconda@v2
-        with:
-          miniconda-version: "latest"
-          activate-environment: test
-          python-version: 3.7
-      - name: Install dependencies
-        shell: bash -l {0}
-        run: |
-          set -eux
-          conda activate test
-          conda install pytorch cpuonly -c pytorch-nightly
-          pip install -r requirements.txt
-          pip install -r dev-requirements.txt
-          pip install --no-build-isolation -e ".[dev]"
-      - name: Upload to PyPI
-        shell: bash -l {0}
-        env:
-          PYPI_USER: ${{ secrets.PYPI_USER }}
-          PYPI_TOKEN: ${{ secrets.PYPI_TOKEN }}
-        run: |
-          set -eux
-          conda activate test
-          pip install twine
-          python setup.py sdist bdist_wheel
-          twine upload --username "$PYPI_USER" --password "$PYPI_TOKEN" dist/* --verbose
-=======
-          pytest tests -vv
->>>>>>> 10df03ce
+          pytest tests -vv